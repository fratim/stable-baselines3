"""Abstract base classes for RL algorithms."""

import io
import pathlib
import time
from abc import ABC, abstractmethod
from collections import deque
from typing import Any, Callable, Dict, Iterable, List, Optional, Tuple, Type, Union

import gym
import numpy as np
import torch as th

from stable_baselines3.common import logger, utils
from stable_baselines3.common.callbacks import BaseCallback, CallbackList, ConvertCallback, EvalCallback
from stable_baselines3.common.monitor import Monitor
from stable_baselines3.common.noise import ActionNoise
from stable_baselines3.common.policies import BasePolicy, get_policy_from_name
from stable_baselines3.common.preprocessing import is_image_space
from stable_baselines3.common.save_util import load_from_zip_file, recursive_getattr, recursive_setattr, save_to_zip_file
from stable_baselines3.common.type_aliases import GymEnv, MaybeCallback
from stable_baselines3.common.utils import (
    check_for_correct_spaces,
    get_device,
    get_schedule_fn,
    set_random_seed,
    update_learning_rate,
)
from stable_baselines3.common.vec_env import DummyVecEnv, VecEnv, VecNormalize, VecTransposeImage, unwrap_vec_normalize


def maybe_make_env(env: Union[GymEnv, str, None], monitor_wrapper: bool, verbose: int) -> Optional[GymEnv]:
    """If env is a string, make the environment; otherwise, return env.

    :param env: (Union[GymEnv, str, None]) The environment to learn from.
    :param monitor_wrapper: (bool) Whether to wrap env in a Monitor when creating env.
    :param verbose: (int) logging verbosity
    :return A Gym (vector) environment.
    """
    if isinstance(env, str):
        if verbose >= 1:
            print(f"Creating environment from the given name '{env}'")
        env = gym.make(env)
        if monitor_wrapper:
            env = Monitor(env, filename=None)

    return env


class BaseAlgorithm(ABC):
    """
    The base of RL algorithms

    :param policy: (Type[BasePolicy]) Policy object
    :param env: (Union[GymEnv, str, None]) The environment to learn from
                (if registered in Gym, can be str. Can be None for loading trained models)
    :param policy_base: (Type[BasePolicy]) The base policy used by this method
    :param learning_rate: (float or callable) learning rate for the optimizer,
        it can be a function of the current progress remaining (from 1 to 0)
    :param policy_kwargs: (Dict[str, Any]) Additional arguments to be passed to the policy on creation
    :param tensorboard_log: (str) the log location for tensorboard (if None, no logging)
    :param verbose: (int) The verbosity level: 0 none, 1 training information, 2 debug
    :param device: (Union[th.device, str]) Device on which the code should run.
        By default, it will try to use a Cuda compatible device and fallback to cpu
        if it is not possible.
    :param support_multi_env: (bool) Whether the algorithm supports training
        with multiple environments (as in A2C)
    :param create_eval_env: (bool) Whether to create a second environment that will be
        used for evaluating the agent periodically. (Only available when passing string for the environment)
    :param monitor_wrapper: (bool) When creating an environment, whether to wrap it
        or not in a Monitor wrapper.
    :param seed: (Optional[int]) Seed for the pseudo random generators
    :param use_sde: (bool) Whether to use generalized State Dependent Exploration (gSDE)
        instead of action noise exploration (default: False)
    :param sde_sample_freq: (int) Sample a new noise matrix every n steps when using gSDE
        Default: -1 (only sample at the beginning of the rollout)
    """

    def __init__(
        self,
        policy: Type[BasePolicy],
        env: Union[GymEnv, str, None],
        policy_base: Type[BasePolicy],
        learning_rate: Union[float, Callable],
        policy_kwargs: Dict[str, Any] = None,
        tensorboard_log: Optional[str] = None,
        verbose: int = 0,
        device: Union[th.device, str] = "auto",
        support_multi_env: bool = False,
        create_eval_env: bool = False,
        monitor_wrapper: bool = True,
        seed: Optional[int] = None,
        use_sde: bool = False,
        sde_sample_freq: int = -1,
    ):

        if isinstance(policy, str) and policy_base is not None:
            self.policy_class = get_policy_from_name(policy_base, policy)
        else:
            self.policy_class = policy

        self.device = get_device(device)
        if verbose > 0:
            print(f"Using {self.device} device")

        self.env = None  # type: Optional[GymEnv]
        # get VecNormalize object if needed
        self._vec_normalize_env = unwrap_vec_normalize(env)
        self.verbose = verbose
        self.policy_kwargs = {} if policy_kwargs is None else policy_kwargs
        self.observation_space = None  # type: Optional[gym.spaces.Space]
        self.action_space = None  # type: Optional[gym.spaces.Space]
        self.n_envs = None
        self.num_timesteps = 0
        # Used for updating schedules
        self._total_timesteps = 0
        self.eval_env = None
        self.seed = seed
        self.action_noise = None  # type: Optional[ActionNoise]
        self.start_time = None
        self.policy = None
        self.learning_rate = learning_rate
        self.tensorboard_log = tensorboard_log
        self.lr_schedule = None  # type: Optional[Callable]
        self._last_obs = None  # type: Optional[np.ndarray]
        # When using VecNormalize:
        self._last_original_obs = None  # type: Optional[np.ndarray]
        self._episode_num = 0
        # Used for gSDE only
        self.use_sde = use_sde
        self.sde_sample_freq = sde_sample_freq
        # Track the training progress remaining (from 1 to 0)
        # this is used to update the learning rate
        self._current_progress_remaining = 1
        # Buffers for logging
        self.ep_info_buffer = None  # type: Optional[deque]
        self.ep_success_buffer = None  # type: Optional[deque]
        # For logging
        self._n_updates = 0  # type: int

        # Create and wrap the env if needed
        if env is not None:
            if isinstance(env, str):
                if create_eval_env:
                    self.eval_env = maybe_make_env(env, monitor_wrapper, self.verbose)

            env = maybe_make_env(env, monitor_wrapper, self.verbose)
            env = self._wrap_env(env)

            self.observation_space = env.observation_space
            self.action_space = env.action_space
            self.n_envs = env.num_envs
            self.env = env

            if not support_multi_env and self.n_envs > 1:
                raise ValueError(
                    "Error: the model does not support multiple envs; it requires " "a single vectorized environment."
                )
<<<<<<< HEAD
=======

        if self.use_sde and not isinstance(self.observation_space, gym.spaces.Box):
            raise ValueError("generalized State-Dependent Exploration (gSDE) can only be used with continuous actions.")
>>>>>>> dbe8cfce

    def _wrap_env(self, env: GymEnv) -> VecEnv:
        if not isinstance(env, VecEnv):
            if self.verbose >= 1:
                print("Wrapping the env in a DummyVecEnv.")
            env = DummyVecEnv([lambda: env])

        if is_image_space(env.observation_space) and not isinstance(env, VecTransposeImage):
            if self.verbose >= 1:
                print("Wrapping the env in a VecTransposeImage.")
            env = VecTransposeImage(env)
        return env

    @abstractmethod
    def _setup_model(self) -> None:
        """Create networks, buffer and optimizers."""

    def _get_eval_env(self, eval_env: Optional[GymEnv]) -> Optional[GymEnv]:
        """
        Return the environment that will be used for evaluation.

        :param eval_env: (Optional[GymEnv]))
        :return: (Optional[GymEnv])
        """
        if eval_env is None:
            eval_env = self.eval_env

        if eval_env is not None:
            eval_env = self._wrap_env(eval_env)
            assert eval_env.num_envs == 1
        return eval_env

    def _setup_lr_schedule(self) -> None:
        """Transform to callable if needed."""
        self.lr_schedule = get_schedule_fn(self.learning_rate)

    def _update_current_progress_remaining(self, num_timesteps: int, total_timesteps: int) -> None:
        """
        Compute current progress remaining (starts from 1 and ends to 0)

        :param num_timesteps: current number of timesteps
        :param total_timesteps:
        """
        self._current_progress_remaining = 1.0 - float(num_timesteps) / float(total_timesteps)

    def _update_learning_rate(self, optimizers: Union[List[th.optim.Optimizer], th.optim.Optimizer]) -> None:
        """
        Update the optimizers learning rate using the current learning rate schedule
        and the current progress remaining (from 1 to 0).

        :param optimizers: (Union[List[th.optim.Optimizer], th.optim.Optimizer])
            An optimizer or a list of optimizers.
        """
        # Log the current learning rate
        logger.record("train/learning_rate", self.lr_schedule(self._current_progress_remaining))

        if not isinstance(optimizers, list):
            optimizers = [optimizers]
        for optimizer in optimizers:
            update_learning_rate(optimizer, self.lr_schedule(self._current_progress_remaining))

    def get_env(self) -> Optional[VecEnv]:
        """
        Returns the current environment (can be None if not defined).

        :return: (Optional[VecEnv]) The current environment
        """
        return self.env

    def get_vec_normalize_env(self) -> Optional[VecNormalize]:
        """
        Return the ``VecNormalize`` wrapper of the training env
        if it exists.
        :return: Optional[VecNormalize] The ``VecNormalize`` env.
        """
        return self._vec_normalize_env

    def set_env(self, env: GymEnv) -> None:
        """
        Checks the validity of the environment, and if it is coherent, set it as the current environment.
        Furthermore wrap any non vectorized env into a vectorized
        checked parameters:
        - observation_space
        - action_space

        :param env: The environment for learning a policy
        """
        check_for_correct_spaces(env, self.observation_space, self.action_space)
        # it must be coherent now
        # if it is not a VecEnv, make it a VecEnv
        env = self._wrap_env(env)

        self.n_envs = env.num_envs
        self.env = env

    def get_torch_variables(self) -> Tuple[List[str], List[str]]:
        """
        Get the name of the torch variables that will be saved.
        ``th.save`` and ``th.load`` will be used with the right device
        instead of the default pickling strategy.

        :return: (Tuple[List[str], List[str]])
            name of the variables with state dicts to save, name of additional torch tensors,
        """
        state_dicts = ["policy"]

        return state_dicts, []

    @abstractmethod
    def learn(
        self,
        total_timesteps: int,
        callback: MaybeCallback = None,
        log_interval: int = 100,
        tb_log_name: str = "run",
        eval_env: Optional[GymEnv] = None,
        eval_freq: int = -1,
        n_eval_episodes: int = 5,
        eval_log_path: Optional[str] = None,
        reset_num_timesteps: bool = True,
    ) -> "BaseAlgorithm":
        """
        Return a trained model.

        :param total_timesteps: (int) The total number of samples (env steps) to train on
        :param callback: (MaybeCallback) callback(s) called at every step with state of the algorithm.
        :param log_interval: (int) The number of timesteps before logging.
        :param tb_log_name: (str) the name of the run for TensorBoard logging
        :param eval_env: (gym.Env) Environment that will be used to evaluate the agent
        :param eval_freq: (int) Evaluate the agent every ``eval_freq`` timesteps (this may vary a little)
        :param n_eval_episodes: (int) Number of episode to evaluate the agent
        :param eval_log_path: (Optional[str]) Path to a folder where the evaluations will be saved
        :param reset_num_timesteps: (bool) whether or not to reset the current timestep number (used in logging)
        :return: (BaseAlgorithm) the trained model
        """

    def predict(
        self,
        observation: np.ndarray,
        state: Optional[np.ndarray] = None,
        mask: Optional[np.ndarray] = None,
        deterministic: bool = False,
    ) -> Tuple[np.ndarray, Optional[np.ndarray]]:
        """
        Get the model's action(s) from an observation

        :param observation: (np.ndarray) the input observation
        :param state: (Optional[np.ndarray]) The last states (can be None, used in recurrent policies)
        :param mask: (Optional[np.ndarray]) The last masks (can be None, used in recurrent policies)
        :param deterministic: (bool) Whether or not to return deterministic actions.
        :return: (Tuple[np.ndarray, Optional[np.ndarray]]) the model's action and the next state
            (used in recurrent policies)
        """
        return self.policy.predict(observation, state, mask, deterministic)

    @classmethod
    def load(cls, load_path: str, env: Optional[GymEnv] = None, **kwargs) -> "BaseAlgorithm":
        """
        Load the model from a zip-file

        :param load_path: the location of the saved data
        :param env: the new environment to run the loaded model on
            (can be None if you only need prediction from a trained model) has priority over any saved environment
        :param kwargs: extra arguments to change the model when loading
        """
        data, params, tensors = load_from_zip_file(load_path)

        if "policy_kwargs" in data:
            for arg_to_remove in ["device"]:
                if arg_to_remove in data["policy_kwargs"]:
                    del data["policy_kwargs"][arg_to_remove]

        if "policy_kwargs" in kwargs and kwargs["policy_kwargs"] != data["policy_kwargs"]:
            raise ValueError(
                f"The specified policy kwargs do not equal the stored policy kwargs."
                f"Stored kwargs: {data['policy_kwargs']}, specified kwargs: {kwargs['policy_kwargs']}"
            )

        # check if observation space and action space are part of the saved parameters
        if "observation_space" not in data or "action_space" not in data:
            raise KeyError("The observation_space and action_space were not given, can't verify new environments")
        # check if given env is valid
        if env is not None:
            check_for_correct_spaces(env, data["observation_space"], data["action_space"])
        # if no new env was given use stored env if possible
        if env is None and "env" in data:
            env = data["env"]

        # noinspection PyArgumentList
        model = cls(
            policy=data["policy_class"],
            env=env,
            device="auto",
            _init_setup_model=False,  # pytype: disable=not-instantiable,wrong-keyword-args
        )

        # load parameters
        model.__dict__.update(data)
        model.__dict__.update(kwargs)
        model._setup_model()

        # put state_dicts back in place
        for name in params:
            attr = recursive_getattr(model, name)
            attr.load_state_dict(params[name])

        # put tensors back in place
        if tensors is not None:
            for name in tensors:
                recursive_setattr(model, name, tensors[name])

        # Sample gSDE exploration matrix, so it uses the right device
        # see issue #44
        if model.use_sde:
            model.policy.reset_noise()  # pytype: disable=attribute-error
        return model

    def set_random_seed(self, seed: Optional[int] = None) -> None:
        """
        Set the seed of the pseudo-random generators
        (python, numpy, pytorch, gym, action_space)

        :param seed: (int)
        """
        if seed is None:
            return
        set_random_seed(seed, using_cuda=self.device == th.device("cuda"))
        self.action_space.seed(seed)
        if self.env is not None:
            self.env.seed(seed)
        if self.eval_env is not None:
            self.eval_env.seed(seed)

    def _init_callback(
        self,
        callback: MaybeCallback,
        eval_env: Optional[VecEnv] = None,
        eval_freq: int = 10000,
        n_eval_episodes: int = 5,
        log_path: Optional[str] = None,
    ) -> BaseCallback:
        """
        :param callback: (MaybeCallback) Callback(s) called at every step with state of the algorithm.
        :param eval_freq: (Optional[int]) How many steps between evaluations; if None, do not evaluate.
        :param n_eval_episodes: (int) How many episodes to play per evaluation
        :param n_eval_episodes: (int) Number of episodes to rollout during evaluation.
        :param log_path: (Optional[str]) Path to a folder where the evaluations will be saved
        :return: (BaseCallback) A hybrid callback calling `callback` and performing evaluation.
        """
        # Convert a list of callbacks into a callback
        if isinstance(callback, list):
            callback = CallbackList(callback)

        # Convert functional callback to object
        if not isinstance(callback, BaseCallback):
            callback = ConvertCallback(callback)

        # Create eval callback in charge of the evaluation
        if eval_env is not None:
            eval_callback = EvalCallback(
                eval_env,
                best_model_save_path=log_path,
                log_path=log_path,
                eval_freq=eval_freq,
                n_eval_episodes=n_eval_episodes,
            )
            callback = CallbackList([callback, eval_callback])

        callback.init_callback(self)
        return callback

    def _setup_learn(
        self,
        total_timesteps: int,
        eval_env: Optional[GymEnv],
        callback: MaybeCallback = None,
        eval_freq: int = 10000,
        n_eval_episodes: int = 5,
        log_path: Optional[str] = None,
        reset_num_timesteps: bool = True,
        tb_log_name: str = "run",
    ) -> Tuple[int, BaseCallback]:
        """
        Initialize different variables needed for training.

        :param total_timesteps: (int) The total number of samples (env steps) to train on
        :param eval_env: (Optional[VecEnv]) Environment to use for evaluation.
        :param callback: (MaybeCallback) Callback(s) called at every step with state of the algorithm.
        :param eval_freq: (int) How many steps between evaluations
        :param n_eval_episodes: (int) How many episodes to play per evaluation
        :param log_path: (Optional[str]) Path to a folder where the evaluations will be saved
        :param reset_num_timesteps: (bool) Whether to reset or not the ``num_timesteps`` attribute
        :param tb_log_name: (str) the name of the run for tensorboard log
        :return: (Tuple[int, BaseCallback])
        """
        self.start_time = time.time()
        if self.ep_info_buffer is None or reset_num_timesteps:
            # Initialize buffers if they don't exist, or reinitialize if resetting counters
            self.ep_info_buffer = deque(maxlen=100)
            self.ep_success_buffer = deque(maxlen=100)

        if self.action_noise is not None:
            self.action_noise.reset()

        if reset_num_timesteps:
            self.num_timesteps = 0
            self._episode_num = 0
        else:
            # Make sure training timesteps are ahead of the internal counter
            total_timesteps += self.num_timesteps
        self._total_timesteps = total_timesteps

        # Avoid resetting the environment when calling ``.learn()`` consecutive times
        if reset_num_timesteps or self._last_obs is None:
            self._last_obs = self.env.reset()
            # Retrieve unnormalized observation for saving into the buffer
            if self._vec_normalize_env is not None:
                self._last_original_obs = self._vec_normalize_env.get_original_obs()

        if eval_env is not None and self.seed is not None:
            eval_env.seed(self.seed)

        eval_env = self._get_eval_env(eval_env)

        # Configure logger's outputs
        utils.configure_logger(self.verbose, self.tensorboard_log, tb_log_name, reset_num_timesteps)

        # Create eval callback if needed
        callback = self._init_callback(callback, eval_env, eval_freq, n_eval_episodes, log_path)

        return total_timesteps, callback

    def _update_info_buffer(self, infos: List[Dict[str, Any]], dones: Optional[np.ndarray] = None) -> None:
        """
        Retrieve reward and episode length and update the buffer
        if using Monitor wrapper.

        :param infos: ([dict])
        """
        if dones is None:
            dones = np.array([False] * len(infos))
        for idx, info in enumerate(infos):
            maybe_ep_info = info.get("episode")
            maybe_is_success = info.get("is_success")
            if maybe_ep_info is not None:
                self.ep_info_buffer.extend([maybe_ep_info])
            if maybe_is_success is not None and dones[idx]:
                self.ep_success_buffer.append(maybe_is_success)

    def excluded_save_params(self) -> List[str]:
        """
        Returns the names of the parameters that should be excluded by default
        when saving the model.

        :return: ([str]) List of parameters that should be excluded from save
        """
        return ["policy", "device", "env", "eval_env", "replay_buffer", "rollout_buffer", "_vec_normalize_env"]

    def save(
        self,
        path: Union[str, pathlib.Path, io.BufferedIOBase],
        exclude: Optional[Iterable[str]] = None,
        include: Optional[Iterable[str]] = None,
    ) -> None:
        """
        Save all the attributes of the object and the model parameters in a zip-file.

        :param (Union[str, pathlib.Path, io.BufferedIOBase]): path to the file where the rl agent should be saved
        :param exclude: name of parameters that should be excluded in addition to the default one
        :param include: name of parameters that might be excluded but should be included anyway
        """
        # copy parameter list so we don't mutate the original dict
        data = self.__dict__.copy()

        # Exclude is union of specified parameters (if any) and standard exclusions
        if exclude is None:
            exclude = []
        exclude = set(exclude).union(self.excluded_save_params())

        # Do not exclude params if they are specifically included
        if include is not None:
            exclude = exclude.difference(include)

        state_dicts_names, tensors_names = self.get_torch_variables()
        # any params that are in the save vars must not be saved by data
        torch_variables = state_dicts_names + tensors_names
        for torch_var in torch_variables:
            # we need to get only the name of the top most module as we'll remove that
            var_name = torch_var.split(".")[0]
            exclude.add(var_name)

        # Remove parameter entries of parameters which are to be excluded
        for param_name in exclude:
            data.pop(param_name, None)

        # Build dict of tensor variables
        tensors = None
        if tensors_names is not None:
            tensors = {}
            for name in tensors_names:
                attr = recursive_getattr(self, name)
                tensors[name] = attr

        # Build dict of state_dicts
        params_to_save = {}
        for name in state_dicts_names:
            attr = recursive_getattr(self, name)
            # Retrieve state dict
            params_to_save[name] = attr.state_dict()

        save_to_zip_file(path, data=data, params=params_to_save, tensors=tensors)<|MERGE_RESOLUTION|>--- conflicted
+++ resolved
@@ -156,12 +156,9 @@
                 raise ValueError(
                     "Error: the model does not support multiple envs; it requires " "a single vectorized environment."
                 )
-<<<<<<< HEAD
-=======
 
         if self.use_sde and not isinstance(self.observation_space, gym.spaces.Box):
             raise ValueError("generalized State-Dependent Exploration (gSDE) can only be used with continuous actions.")
->>>>>>> dbe8cfce
 
     def _wrap_env(self, env: GymEnv) -> VecEnv:
         if not isinstance(env, VecEnv):
